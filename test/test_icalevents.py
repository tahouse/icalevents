import unittest
from icalevents import icalevents
from datetime import date, timedelta, datetime
from time import sleep
from dateutil.relativedelta import relativedelta
from dateutil.tz import UTC
from re import search


class ICalEventsTests(unittest.TestCase):
    def test_events_url(self):
        url = "https://raw.githubusercontent.com/irgangla/icalevents/master/test/test_data/basic.ics"
        start = date(2017, 5, 18)
        end = date(2017, 5, 19)

        evs = icalevents.events(url=url, file=None, start=start, end=end)

        self.assertEqual(len(evs), 2, "two events are found")

    def test_events_start(self):
        ical = "test/test_data/basic.ics"
        start = date(2017, 5, 16)

        evs = icalevents.events(url=None, file=ical, start=start)

        self.assertEqual(len(evs), 3, "three events are found")

    def test_events(self):
        ical = "test/test_data/basic.ics"
        start = date(2017, 5, 18)
        end = date(2017, 5, 19)

        evs = icalevents.events(url=None, file=ical, start=start, end=end)

        self.assertEqual(len(evs), 2, "two events are found")
        
    def test_events_duration(self):
        ical = "test/test_data/duration.ics"
        start = date(2018, 1, 1)
        end = date(2018, 2, 1)
        
        evs = icalevents.events(file=ical, start=start, end=end)
        
        e1 = evs[0]
        self.assertEqual(e1.start.day, 10, "explicit event start")
        self.assertEqual(e1.end.day, 13, "implicit event end")

        e2 = evs[1]
        self.assertEqual(e2.start.hour, 10, "explicit event start")
        self.assertEqual(e2.end.hour, 13, "implicit event end")

        e3 = evs[2]
        self.assertEqual(e3.start.hour, 12, "explicit event start")
        self.assertEqual(e3.end.hour, 12, "implicit event end")
        
    def test_events_recurring(self):
        ical = "test/test_data/recurring.ics"
        start = date(2018, 10, 15)
        end = date(2018, 11, 15)
        
        evs = icalevents.events(file=ical, start=start, end=end)
        
        e1 = evs[1]
        self.assertEqual(e1.start.hour, 10, "check time with DST")
        self.assertEqual(e1.start.tzinfo.utcoffset(e1.start), timedelta(seconds=7200), "check UTC offset with DST")
        
        e2 = evs[2]
        self.assertEqual(e2.start.hour, 10, "check time without DST")
        self.assertEqual(e2.start.tzinfo.utcoffset(e2.start), timedelta(seconds=3600), "check UTC offset without DST")
        
        self.assertEqual(e2.start.day, 5, "Check observance of exdate.")
        
    def test_events_exdates(self):
        ical = "test/test_data/recurring.ics"
        start = date(2018, 6, 1)
        end = date(2018, 6, 30)
        
        evs = icalevents.events(file=ical, start=start, end=end)
        
        self.assertEqual(evs[0].start.day, 1, "check first recurrence.")
        self.assertEqual(evs[1].start.day, 15, "check first exdate.")
        self.assertEqual(evs[2].start.day, 29, "check second exdate.")

    def test_events_all_day_recurring(self):
        ical = "test/test_data/recurring.ics"
        start = date(2018, 10, 30)
        end = date(2018, 10, 31)

        evs = icalevents.events(file=ical, start=start, end=end)

        event_set = icalevents.events(url=None, file=ical, start=start, end=end)
        ev = event_set[0]

        self.assertEqual(len(event_set), 1)
        self.assertEqual(ev.summary, "Recurring All-day Event")
        self.assertEqual(ev.description, "All-day event recurring on tuesday each week")
        self.assertTrue(ev.all_day, "Recurring All-day Event's first instance is an all-day event")

        start_2nd_instance = date(2018, 11, 6)
        end_2nd_instance = date(2018, 11, 7)

        event_set2 = icalevents.events(url=None, file=ical, start=start_2nd_instance, end=end_2nd_instance)
        ev_2 = event_set2[0]

        self.assertEqual(len(event_set2), 1)
        self.assertEqual(ev_2.summary, "Recurring All-day Event")
        self.assertEqual(ev_2.description, "All-day event recurring on tuesday each week")
        self.assertTrue(ev_2.all_day, "Recurring All-day Event's second instance is an all-day event")

    def test_events_rrule_until(self):
        ical = "test/test_data/rrule_until.ics"
        start = date(2019, 4, 2)
        end = date(2019, 4, 3)

        evs = icalevents.events(file=ical, start=start, end=end)

        self.assertEqual(len(evs), 2)
        self.assertEqual(evs[0].recurring, True)
        self.assertEqual(evs[0].summary, "Recurring All-day Event")
        self.assertEqual(evs[1].recurring, True)
        self.assertEqual(evs[1].summary, "Daily lunch event")

    def test_event_attributes(self):
        ical = "test/test_data/basic.ics"
        start = date(2017, 7, 12)
        end = date(2017, 7, 13)

        ev = icalevents.events(url=None, file=ical, start=start, end=end)[0]

        self.assertEqual(ev.summary, "graue Restmülltonne")
        self.assertEqual(ev.description, "graue Restmülltonne nicht vergessen!")
        self.assertTrue(ev.all_day)

    def test_event_recurring_attribute(self):
        ical = "test/test_data/basic.ics"
        start = date(2017, 7, 12)
        end = date(2017, 7, 13)

        ev = icalevents.events(url=None, file=ical, start=start, end=end)[0]
        self.assertEqual(ev.recurring, False, "check recurring=False for non recurring event")

        ical = "test/test_data/recurring.ics"
        start = date(2018, 10, 15)
        end = date(2018, 11, 15)

        evs = icalevents.events(file=ical, start=start, end=end)

        e1 = evs[1]
        e2 = evs[2]
        self.assertEqual(e1.recurring, True, "check recurring=True for recurring event (1)")
        self.assertEqual(e2.recurring, True, "check recurring=True for recurring event (2)")

    def test_events_async_url(self):
        url = "https://raw.githubusercontent.com/irgangla/icalevents/master/test/test_data/basic.ics"
        start = date(2017, 5, 18)
        end = date(2017, 5, 19)
        key = "basic"

        icalevents.events_async(key, url=url, file=None, start=start, end=end)

        sleep(4)

        self.assertTrue(icalevents.all_done(key), "request is finished")
        self.assertEqual(len(icalevents.latest_events(key)), 2, "two events are found")

    def test_events_async(self):
        ical = "test/test_data/basic.ics"
        start = date(2017, 5, 18)
        end = date(2017, 5, 19)
        key = "basic"

        icalevents.events_async(key, url=None, file=ical, start=start, end=end)

        sleep(4)

        self.assertTrue(icalevents.all_done(key), "request is finished")
        self.assertEqual(len(icalevents.latest_events(key)), 2, "two events are found")

    def test_request_data(self):
        ical = "test/test_data/basic.ics"
        start = date(2017, 5, 18)
        end = date(2017, 5, 19)
        key = "basic"

        icalevents.request_data(key, url=None, file=ical, string_content=None, start=start, end=end, fix_apple=False)

        self.assertTrue(icalevents.all_done(key), "request is finished")
        self.assertEqual(len(icalevents.latest_events(key)), 2, "two events are found")

    def test_string_data(self):
        ical = "test/test_data/basic.ics"

        with open(ical, mode='rb') as f:
            string_content = f.read()

        start = date(2017, 5, 18)
        end = date(2017, 5, 19)
        key = "basic"

        icalevents.request_data(key, url=None, file=None, string_content=string_content, start=start, end=end,
                                fix_apple=False)

        self.assertTrue(icalevents.all_done(key), "request is finished")
        self.assertEqual(len(icalevents.latest_events(key)), 2, "two events are found")
        
    def test_event_str(self):
        ical = "test/test_data/duration.ics"
        start = date(2018, 1, 1)
        end = date(2018, 2, 1)
        n = datetime.now(UTC)
        m = relativedelta(hour=0, minute=0, second=0, microsecond=0)
        
        evs = icalevents.events(file=ical, start=start, end=end)
        
        e1 = evs[0]
        self.assertIsNotNone(search(r"ended", str(e1.copy_to(n - relativedelta(days=5) + m))), "stringify past event")
        self.assertIsNotNone(search(r"today", str(e1.copy_to(n - relativedelta(days=1) + m))), "stringify ongoing event")
        self.assertIsNotNone(search(r"days left", str(e1.copy_to(n + relativedelta(days=3) + m))), "stringify future event")
        
        e2 = evs[1]
        self.assertIsNotNone(search(r"ended", str(e2.copy_to(n - relativedelta(hours=5)))), "stringify past event")
        self.assertIsNotNone(search(r"now", str(e2.copy_to(n - relativedelta(hours=1)))), "stringify ongoing event")
        self.assertIsNotNone(search(r"hours left", str(e2.copy_to(n + relativedelta(hours=3)))), "stringify future event")
        self.assertIsNotNone(search(r"days left", str(e2.copy_to(n + relativedelta(days=3)))), "stringify future event")

<<<<<<< HEAD
    def test_events_no_description(self):
        ical = "test/test_data/no_description.ics"
        start = date(2018, 10, 15)
        end = date(2018, 11, 15)

        e1 = icalevents.events(file=ical, start=start, end=end)[0]

        self.assertEqual(e1.description, None)
        self.assertEqual(e1.summary, None)
        self.assertEqual(e1.location, None)
=======
    def test_event_created_last_modified(self):
        ical = "test/test_data/created_last_modified.ics"
        start = date(2017, 7, 12)
        end = date(2017, 7, 15)

        events = icalevents.events(url=None, file=ical, start=start, end=end)

        self.assertEqual(events[0].created, datetime(2017, 1, 3, 7, 4, 1, tzinfo=UTC))
        self.assertEqual(events[0].last_modified, datetime(2017, 7, 11, 14, 0, 50, tzinfo=UTC))

        self.assertEqual(events[1].created, datetime(2017, 1, 4, 8, 4, 1, tzinfo=UTC))
        self.assertEqual(events[1].last_modified, datetime(2017, 1, 4, 8, 4, 1, tzinfo=UTC))

        self.assertEqual(events[2].created, None)
        self.assertEqual(events[2].last_modified, None)
>>>>>>> a302e31a
<|MERGE_RESOLUTION|>--- conflicted
+++ resolved
@@ -223,7 +223,6 @@
         self.assertIsNotNone(search(r"hours left", str(e2.copy_to(n + relativedelta(hours=3)))), "stringify future event")
         self.assertIsNotNone(search(r"days left", str(e2.copy_to(n + relativedelta(days=3)))), "stringify future event")
 
-<<<<<<< HEAD
     def test_events_no_description(self):
         ical = "test/test_data/no_description.ics"
         start = date(2018, 10, 15)
@@ -234,7 +233,7 @@
         self.assertEqual(e1.description, None)
         self.assertEqual(e1.summary, None)
         self.assertEqual(e1.location, None)
-=======
+
     def test_event_created_last_modified(self):
         ical = "test/test_data/created_last_modified.ics"
         start = date(2017, 7, 12)
@@ -249,5 +248,4 @@
         self.assertEqual(events[1].last_modified, datetime(2017, 1, 4, 8, 4, 1, tzinfo=UTC))
 
         self.assertEqual(events[2].created, None)
-        self.assertEqual(events[2].last_modified, None)
->>>>>>> a302e31a
+        self.assertEqual(events[2].last_modified, None)